/*
 * Pulse Generator
 * 
 * Simple flip-flop pulse generator with adjustable minimal, maximal and 
 * current working frequency. Adjusting is perfomed by rotary encoder,
 * shown on display.
 * 
 * The circuit:
 * - Arduino Nano
 * - Rotary encoder KY-040
 * - I2C OLED display 0,96" 128x64 (SSD-1306)
 * - Potentiometer 10k/N
 * - Buzzer
 * 
 * @author https://github.com/Konajka
 * @version 0.1 2019-05-02
 *      Base implementation.
 * @version 0.2 2019-05-13
 *      Added rotary encoder support.
 *      Added menu structure.   
 * @version 0.3 2019-06-13     
 *      Fixed menu rendering.
 * @version 0.4 2019-06-18     
 *      Set state model.
 *      Fixed font sizes.
 * @version 0.5 2019-06-26     
 *      Updated QMenu library.
 *      Fixed menu rendering.
 *      Fixed display rendering.
 *      Fixed menu controlling.
 *      Added menu icons drawing.
 *      Fixed menu constant names.
 */

#include <Arduino.h>
#include "U8glib.h"
#include "lib/RotaryEncoder.h"
#include "lib/QMenu.h"
#include "lib/Env.h"

/* Enable serial link */
//#define SERIAL_LOG

/* Rotary encoder controller */
#define ENCODER_CLK 5
#define ENCODER_DT 4
#define ENCODER_SW 3
RotaryEncoder encoder(ENCODER_CLK, ENCODER_DT, ENCODER_SW);

/* OLED Display 128x64 */
U8GLIB_SSD1306_128X64 oled(U8G_I2C_OPT_NONE);

/* Menu controller and renederer */
#define MENU_SIZE 5
QMenu menu(MENU_GENERATOR, "Generator");
QMenuListRenderer menuRenderer(&menu, MENU_SIZE);

/* Drawing values */
#define GL_BASE_PADDING 1
#define GL_MENU_PADDING 1

/* Display render period in ms */
#define OLED_REFRESH_PERIOD 200

/* Application settings */
struct Settings {
    word minFreq;
    word maxFreg;
    byte pulseWidth;
    byte accelerationCurve;
    byte freqFloating;
    byte freqUnits;
} settings = {
    10, // 10Hz ~ 600rpm
    200, // 200Hz ~ 12000 rpm
    5, // 5 ms
    ACCELERATION_SHAPE_LINEAR, // default acceleration type
    0, // default frequency floating 0%
    FREQ_UNITS_RPM 
};

/* Last renreding millis */
long oledLastRefresh;

/* Current menu item selected */
QMenuItem* selected = NULL;

/* Current working frequency */
word frequency = settings.minFreq;

/* Settings value measuring flag */
bool measureSettingsValue = false;

/* Initialization */
void setup() {
    #ifdef SERIAL_LOG
    Serial.begin(9600);
    #endif

    //Set menu events and create structure
    menu.setOnActiveItemChanged(activeItemChanged);
    menu.setOnItemUtilized(onItemUtilized);
    populateMenu(menu);
    selected = menu.getActive();

    // Setup menu rederer
    menuRenderer.setOnRenderItem(onRenderMenuItem);  

    // Setup encoder
    encoder.setOnChange(encoderOnChange);
    encoder.setOnClick(encoderOnClick);
    encoder.setOnLongClick(encoderOnLongClick);
    encoder.begin();
    
    // Load settings
    loadSettings();

    // Read frequency from A/D
    frequency = readFrequnecyValue();    

    // Render menu 
    oledLastRefresh = millis();
    renderSplash();
    delay(1000);
}

/* Render splash screen */
void renderSplash() {
    oled.setFont(u8g_font_6x13);
    oled.setFontRefHeightText();
    oled.setFontPosTop();
    oled.setDefaultForegroundColor();

    char* logo = "Pulse generator";
    u8g_uint_t textWidth = oled.getStrWidth(logo);
    u8g_uint_t fontHeight = oled.getFontAscent() - oled.getFontDescent();
    u8g_uint_t left = (oled.getWidth() - textWidth) / 2;
    u8g_uint_t top = (oled.getHeight() - fontHeight) / 2;
    oled.firstPage();    
    do {
        oled.drawStr(left, top, logo);
    } while (oled.nextPage());    
}

/* Main Loop */
void loop() {  
    encoder.update();

    // Render generator screen if actaual
    if (selected->getId() == MENU_GENERATOR) {
        if (oledLastRefresh + OLED_REFRESH_PERIOD < millis()) {
            renderGenerator();
            oledLastRefresh = millis();
        }
    }
}

/* Render main screen */
void renderGenerator() {
    oled.firstPage();
    do {
        // Current frequency
        char freq[16];
        sprintf(freq, "%d", frequency);
        
        oled.setDefaultForegroundColor();
        oled.setFont(u8g_font_fur30n);
        oled.setFontRefHeightText();
        oled.setFontPosTop();
        oled.drawStr(0, 0, freq); 
        
        // Bottom line info
        oled.setFont(u8g_font_6x13);
        oled.setFontPosBottom();
        oled.drawStr(0, 60, settings.freqUnits == FREQ_UNITS_RPM ? "rpm" : "Hz");
    } while (oled.nextPage());
}

/* Render setup item value measuring */
void renderMeasure() {
<<<<<<< HEAD

    // TODO Draw settings item value measure
    oled.firstPage();
=======
    #ifdef SERIAL_LOG
    Serial.println("renderMeasure()");
    #endif

    char* value = NULL;
    char* units = NULL;

    switch (selected->getId()) {
        case MENU_PULSE_WIDTH: 
            value = settings.pulseWidth;
            break;
    }
    
    // Draw settings item value measure
>>>>>>> 79cd6a53
    oled.setDefaultForegroundColor();
    
    oled.firstPage();
    do {        
        // Measured item caption        
        oled.setFont(u8g_font_6x13);
        oled.setFontPosTop();
        oled.drawStr(GL_BASE_PADDING, GL_BASE_PADDING, selected->getCaption());

        // Measured item units
        if (units != NULL) {
            oled.setFont(u8g_font_6x13);
            oled.setFontPosBottom();            
            oled.drawStr(GL_BASE_PADDING, oled.getHeight() - GL_BASE_PADDING, units);
        }

        // Measured value
        if (value != NULL) {
            oled.setFont(u8g_font_fur30n);
            oled.setFontPosTop();
            oled.drawStr(GL_BASE_PADDING, oled.getHeight() - GL_BASE_PADDING, value);
        }
        
    } while (oled.nextPage()); 
}


/* Renders menu menu in current state on oled */
void renderMenu() {
    oled.firstPage();
    do {
        menuRenderer.render();
    } while (oled.nextPage());
}

/* Encoder rotation event */
void encoderOnChange(RotaryEncoderOnChangeEvent event) { 
    if (measureSettingsValue) {
        // Measure setup value by selected item 
        switch (selected->getId()) {
            case MENU_MIN_FREQ:
                // TODO change value and request render
                break;
              
            case MENU_MAX_FREQ:
                // TODO change value and request render
                break;
                
            case MENU_PULSE_WIDTH:
                // TODO change value and request render
                break;
            case MENU_FREQ_FLOATING:
                // TODO change value and request render
                break;
        }
        renderMeasure();
    } else if (selected->getId() != MENU_GENERATOR) {
        // Move in menu
        if (event.direction == left) {
            menu.prev();
        } else if (event.direction == right) {
            menu.next();
        }
    }
}

/* Encoder click event */
void encoderOnClick() {
    if (measureSettingsValue) { 
        // Update measured value and escape measuring
        // TODO Save measure item
        measureSettingsValue = false;
        renderMenu();
    } else { 
        // Menu click
        menu.enter();
    }
}

/* Encoder long click event */
void encoderOnLongClick() {
    // TODO Long click held one moment longer causes short click in menu
    
    if (measureSettingsValue) {
        // Discard measured value and escape measuring
        measureSettingsValue = false;
        renderMenu();
    } else if (selected->getId() != MENU_GENERATOR) {
        // Get up in the menu
        menu.back();
    }
}

/* Menu item changed */
void activeItemChanged(QMenuActiveItemChangedEvent event) {
    // If selected item really changed, redraw
    if (selected != event.newActiveItem) {
        selected = event.newActiveItem;
        if (event.newActiveItem->getId() != MENU_GENERATOR) {
            renderMenu();
        }
    }
}

/* Menu item used */
void onItemUtilized(QMenuItemUtilizedEvent event) {
<<<<<<< HEAD
    if (event.utilizedItem->getId() == MENU_BACK) {
        menu.back();
    } else if (event.utilizedItem->isCheckable()) {
        menu.toggleCheckable(event.utilizedItem);
        // No checkable item to be saved to settings
        renderMenu();
    } else if (event.utilizedItem->isRadio()) {
        menu.switchRadio(event.utilizedItem);
        switch (event.utilizedItem->getId()) {
            case MENU_CURVE_SHAPE_LINEAR:
                settings.accelerationCurve = ACCELERATION_SHAPE_LINEAR;
                break;
            case MENU_CURVE_SHAPE_QUADRATIC:
                settings.accelerationCurve = ACCELERATION_SHAPE_LINEAR;
                break;
            case MENU_FREQ_UNITS_RPM:
                settings.freqUnits = FREQ_UNITS_RPM;
                break;
            case MENU_FREQ_UNITS_HZ:
                settings.freqUnits = FREQ_UNITS_HZ;
                break;
        }
        renderMenu();
    } else {
    
        // Switch action via currently selected menu item
        switch (event.utilizedItem->getId()) {
    
            // Setup item value measuring
            case MENU_MIN_FREQ:
            case MENU_MAX_FREQ:
            case MENU_PULSE_RATIO:
            case MENU_FREQ_FLOATING:
                measureSettingsValue = true;
                renderMeasure();               
                break;
        }
=======
    // Switch action via currently selected menu item
    switch (event.utilizedItem->getId()) {

        // Setup item value measuring
        case MENU_MIN_FREQ:
        case MENU_MAX_FREQ:
        case MENU_PULSE_WIDTH:
        case MENU_FREQ_FLOATING:
            measureSettingsValue = true;
            renderMeasure();
            break;

        // Common menu item click (radiogroup or checkbox item)
        default:
            renderMenu();
>>>>>>> 79cd6a53
    }
}

/* Render menu item */
void onRenderMenuItem(QMenuRenderItemEvent event) {
    Serial.print(event.item->getCaption());
    Serial.print(" ");
    
    // Item icon
    char icon[2] = "";
    if (event.item->getMenu() != NULL) {
        strcpy(icon, "\x36");
        Serial.print("> ");
    } else if (event.item->isRadio()) {
        strcpy(icon, event.item->isChecked() ? "\x49" : "\x4b");
        Serial.print(event.item->isChecked() ? "(o) " : "( ) ");
    } else if (event.item->isCheckable()) {
        strcpy(icon, event.item->isChecked() ? "\x23" : "\x21");  
        Serial.print(event.item->isChecked() ? "[x] " : "[ ] ");  
    }

    // Setup font for menu caption
    oled.setFont(u8g_font_6x13);
    oled.setFontRefHeightText();
    oled.setFontPosTop();
<<<<<<< HEAD

    // Calculate dimensions
    u8g_uint_t padding = 1;
    u8g_uint_t width = oled.getWidth();
    u8g_uint_t lineHeight = oled.getFontAscent() - oled.getFontDescent() + padding;

    // Set draw color to common item
=======
    u8g_uint_t height = oled.getFontAscent() - oled.getFontDescent() + GL_MENU_PADDING;
    
>>>>>>> 79cd6a53
    oled.setDefaultForegroundColor();

    // If drawing selected item, draw bar and set bg color
    if (event.isActive) {
<<<<<<< HEAD
        oled.drawBox(0, lineHeight * event.renderIndex, width, lineHeight + padding);
        oled.setDefaultBackgroundColor();
    }
    oled.drawStr(padding, lineHeight * event.renderIndex + padding, event.item->getCaption());

    // Draw item's icon
    if (strlen(icon) > 0) {      
        oled.setFont(u8g_font_8x13_75r);
        oled.setFontPosTop();
        u8g_uint_t iconWidth = oled.getStrWidth(icon);
        if (event.isActive) {
            oled.setDefaultBackgroundColor();
        } else {
            oled.setDefaultForegroundColor();
        }
        oled.drawStr(width - iconWidth - padding, lineHeight * event.renderIndex, icon);
    }

    Serial.println();
=======
        oled.drawBox(0, height * event.renderIndex, oled.getWidth(), height + GL_MENU_PADDING);
        oled.setDefaultBackgroundColor();
    }
    oled.drawStr(GL_MENU_PADDING, height * event.renderIndex + GL_MENU_PADDING, event.item->getCaption());
>>>>>>> 79cd6a53
}

/* Loads settings from EEPROM */
void loadSettings() {
    // TODO set settings values
    // TODO update menu checkables and radios
}

/* Stores settings into EEPROM */
void saveSettings() {
    // TODO
}

/* Calucates frequency from min and max value and A/D current value */
word readFrequnecyValue() {
    // TODO read A/D value
    // TODO apply curve shape
    // TODO map value between min and max
}<|MERGE_RESOLUTION|>--- conflicted
+++ resolved
@@ -1,29 +1,29 @@
 /*
  * Pulse Generator
- * 
- * Simple flip-flop pulse generator with adjustable minimal, maximal and 
+ *
+ * Simple flip-flop pulse generator with adjustable minimal, maximal and
  * current working frequency. Adjusting is perfomed by rotary encoder,
  * shown on display.
- * 
+ *
  * The circuit:
  * - Arduino Nano
  * - Rotary encoder KY-040
  * - I2C OLED display 0,96" 128x64 (SSD-1306)
  * - Potentiometer 10k/N
  * - Buzzer
- * 
+ *
  * @author https://github.com/Konajka
  * @version 0.1 2019-05-02
  *      Base implementation.
  * @version 0.2 2019-05-13
  *      Added rotary encoder support.
- *      Added menu structure.   
- * @version 0.3 2019-06-13     
+ *      Added menu structure.
+ * @version 0.3 2019-06-13
  *      Fixed menu rendering.
- * @version 0.4 2019-06-18     
+ * @version 0.4 2019-06-18
  *      Set state model.
  *      Fixed font sizes.
- * @version 0.5 2019-06-26     
+ * @version 0.5 2019-06-26
  *      Updated QMenu library.
  *      Fixed menu rendering.
  *      Fixed display rendering.
@@ -76,7 +76,7 @@
     5, // 5 ms
     ACCELERATION_SHAPE_LINEAR, // default acceleration type
     0, // default frequency floating 0%
-    FREQ_UNITS_RPM 
+    FREQ_UNITS_RPM
 };
 
 /* Last renreding millis */
@@ -104,21 +104,21 @@
     selected = menu.getActive();
 
     // Setup menu rederer
-    menuRenderer.setOnRenderItem(onRenderMenuItem);  
+    menuRenderer.setOnRenderItem(onRenderMenuItem);
 
     // Setup encoder
     encoder.setOnChange(encoderOnChange);
     encoder.setOnClick(encoderOnClick);
     encoder.setOnLongClick(encoderOnLongClick);
     encoder.begin();
-    
+
     // Load settings
     loadSettings();
 
     // Read frequency from A/D
-    frequency = readFrequnecyValue();    
-
-    // Render menu 
+    frequency = readFrequnecyValue();
+
+    // Render menu
     oledLastRefresh = millis();
     renderSplash();
     delay(1000);
@@ -136,14 +136,14 @@
     u8g_uint_t fontHeight = oled.getFontAscent() - oled.getFontDescent();
     u8g_uint_t left = (oled.getWidth() - textWidth) / 2;
     u8g_uint_t top = (oled.getHeight() - fontHeight) / 2;
-    oled.firstPage();    
+    oled.firstPage();
     do {
         oled.drawStr(left, top, logo);
-    } while (oled.nextPage());    
+    } while (oled.nextPage());
 }
 
 /* Main Loop */
-void loop() {  
+void loop() {
     encoder.update();
 
     // Render generator screen if actaual
@@ -162,13 +162,13 @@
         // Current frequency
         char freq[16];
         sprintf(freq, "%d", frequency);
-        
+
         oled.setDefaultForegroundColor();
         oled.setFont(u8g_font_fur30n);
         oled.setFontRefHeightText();
         oled.setFontPosTop();
-        oled.drawStr(0, 0, freq); 
-        
+        oled.drawStr(0, 0, freq);
+
         // Bottom line info
         oled.setFont(u8g_font_6x13);
         oled.setFontPosBottom();
@@ -178,31 +178,22 @@
 
 /* Render setup item value measuring */
 void renderMeasure() {
-<<<<<<< HEAD
-
-    // TODO Draw settings item value measure
-    oled.firstPage();
-=======
-    #ifdef SERIAL_LOG
-    Serial.println("renderMeasure()");
-    #endif
-
+    // TODO Use static strings
     char* value = NULL;
     char* units = NULL;
 
     switch (selected->getId()) {
-        case MENU_PULSE_WIDTH: 
+        case MENU_PULSE_WIDTH:
             value = settings.pulseWidth;
             break;
     }
-    
+
     // Draw settings item value measure
->>>>>>> 79cd6a53
     oled.setDefaultForegroundColor();
-    
+
     oled.firstPage();
-    do {        
-        // Measured item caption        
+    do {
+        // Measured item caption
         oled.setFont(u8g_font_6x13);
         oled.setFontPosTop();
         oled.drawStr(GL_BASE_PADDING, GL_BASE_PADDING, selected->getCaption());
@@ -210,7 +201,7 @@
         // Measured item units
         if (units != NULL) {
             oled.setFont(u8g_font_6x13);
-            oled.setFontPosBottom();            
+            oled.setFontPosBottom();
             oled.drawStr(GL_BASE_PADDING, oled.getHeight() - GL_BASE_PADDING, units);
         }
 
@@ -220,8 +211,8 @@
             oled.setFontPosTop();
             oled.drawStr(GL_BASE_PADDING, oled.getHeight() - GL_BASE_PADDING, value);
         }
-        
-    } while (oled.nextPage()); 
+
+    } while (oled.nextPage());
 }
 
 
@@ -234,18 +225,18 @@
 }
 
 /* Encoder rotation event */
-void encoderOnChange(RotaryEncoderOnChangeEvent event) { 
+void encoderOnChange(RotaryEncoderOnChangeEvent event) {
     if (measureSettingsValue) {
-        // Measure setup value by selected item 
+        // Measure setup value by selected item
         switch (selected->getId()) {
             case MENU_MIN_FREQ:
                 // TODO change value and request render
                 break;
-              
+
             case MENU_MAX_FREQ:
                 // TODO change value and request render
                 break;
-                
+
             case MENU_PULSE_WIDTH:
                 // TODO change value and request render
                 break;
@@ -266,12 +257,12 @@
 
 /* Encoder click event */
 void encoderOnClick() {
-    if (measureSettingsValue) { 
+    if (measureSettingsValue) {
         // Update measured value and escape measuring
         // TODO Save measure item
         measureSettingsValue = false;
         renderMenu();
-    } else { 
+    } else {
         // Menu click
         menu.enter();
     }
@@ -280,7 +271,7 @@
 /* Encoder long click event */
 void encoderOnLongClick() {
     // TODO Long click held one moment longer causes short click in menu
-    
+
     if (measureSettingsValue) {
         // Discard measured value and escape measuring
         measureSettingsValue = false;
@@ -304,7 +295,6 @@
 
 /* Menu item used */
 void onItemUtilized(QMenuItemUtilizedEvent event) {
-<<<<<<< HEAD
     if (event.utilizedItem->getId() == MENU_BACK) {
         menu.back();
     } else if (event.utilizedItem->isCheckable()) {
@@ -329,85 +319,50 @@
         }
         renderMenu();
     } else {
-    
+
         // Switch action via currently selected menu item
         switch (event.utilizedItem->getId()) {
-    
+
             // Setup item value measuring
             case MENU_MIN_FREQ:
             case MENU_MAX_FREQ:
             case MENU_PULSE_RATIO:
             case MENU_FREQ_FLOATING:
                 measureSettingsValue = true;
-                renderMeasure();               
-                break;
-        }
-=======
-    // Switch action via currently selected menu item
-    switch (event.utilizedItem->getId()) {
-
-        // Setup item value measuring
-        case MENU_MIN_FREQ:
-        case MENU_MAX_FREQ:
-        case MENU_PULSE_WIDTH:
-        case MENU_FREQ_FLOATING:
-            measureSettingsValue = true;
-            renderMeasure();
-            break;
-
-        // Common menu item click (radiogroup or checkbox item)
-        default:
-            renderMenu();
->>>>>>> 79cd6a53
+                renderMeasure();
+                break;
+        }
     }
 }
 
 /* Render menu item */
 void onRenderMenuItem(QMenuRenderItemEvent event) {
-    Serial.print(event.item->getCaption());
-    Serial.print(" ");
-    
     // Item icon
     char icon[2] = "";
     if (event.item->getMenu() != NULL) {
         strcpy(icon, "\x36");
-        Serial.print("> ");
     } else if (event.item->isRadio()) {
         strcpy(icon, event.item->isChecked() ? "\x49" : "\x4b");
-        Serial.print(event.item->isChecked() ? "(o) " : "( ) ");
     } else if (event.item->isCheckable()) {
-        strcpy(icon, event.item->isChecked() ? "\x23" : "\x21");  
-        Serial.print(event.item->isChecked() ? "[x] " : "[ ] ");  
+        strcpy(icon, event.item->isChecked() ? "\x23" : "\x21");   
     }
 
     // Setup font for menu caption
     oled.setFont(u8g_font_6x13);
     oled.setFontRefHeightText();
     oled.setFontPosTop();
-<<<<<<< HEAD
-
-    // Calculate dimensions
-    u8g_uint_t padding = 1;
-    u8g_uint_t width = oled.getWidth();
-    u8g_uint_t lineHeight = oled.getFontAscent() - oled.getFontDescent() + padding;
-
-    // Set draw color to common item
-=======
+    oled.setDefaultForegroundColor();
     u8g_uint_t height = oled.getFontAscent() - oled.getFontDescent() + GL_MENU_PADDING;
-    
->>>>>>> 79cd6a53
-    oled.setDefaultForegroundColor();
 
     // If drawing selected item, draw bar and set bg color
     if (event.isActive) {
-<<<<<<< HEAD
-        oled.drawBox(0, lineHeight * event.renderIndex, width, lineHeight + padding);
+        oled.drawBox(0, lineHeight * event.renderIndex, oled.getWidth(), lineHeight + GL_MENU_PADDING);
         oled.setDefaultBackgroundColor();
     }
-    oled.drawStr(padding, lineHeight * event.renderIndex + padding, event.item->getCaption());
+    oled.drawStr(GL_MENU_PADDING, lineHeight * event.renderIndex + GL_MENU_PADDING, event.item->getCaption());
 
     // Draw item's icon
-    if (strlen(icon) > 0) {      
+    if (strlen(icon) > 0) {
         oled.setFont(u8g_font_8x13_75r);
         oled.setFontPosTop();
         u8g_uint_t iconWidth = oled.getStrWidth(icon);
@@ -416,16 +371,10 @@
         } else {
             oled.setDefaultForegroundColor();
         }
-        oled.drawStr(width - iconWidth - padding, lineHeight * event.renderIndex, icon);
+        oled.drawStr(oled.getWidth() - iconWidth - GL_MENU_PADDING, lineHeight * event.renderIndex, icon);
     }
 
     Serial.println();
-=======
-        oled.drawBox(0, height * event.renderIndex, oled.getWidth(), height + GL_MENU_PADDING);
-        oled.setDefaultBackgroundColor();
-    }
-    oled.drawStr(GL_MENU_PADDING, height * event.renderIndex + GL_MENU_PADDING, event.item->getCaption());
->>>>>>> 79cd6a53
 }
 
 /* Loads settings from EEPROM */
